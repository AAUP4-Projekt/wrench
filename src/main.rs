--- conflicted
+++ resolved
@@ -5,11 +5,7 @@
 
 //#[cfg(not(test))]
 fn main() {
-<<<<<<< HEAD
-    let input = "int x = 7; x = 5; //Hello\n int y = (2 * false);";
-=======
     let input = "var int x = 7; x = 5; //Hello\n var int y = (3 ** 2 ** 1);";
     println!("Program: {}\n\nParsing:", input);
->>>>>>> c7f78404
     create_ast(input);
 }