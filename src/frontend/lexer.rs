//Define enum
use logos::Logos;

#[derive(Logos, Debug, PartialEq, Clone)]
pub enum Token {
    //ignore whitespace
    #[regex(r"[ \t\r\n\f]+", logos::skip)]
    Whitespace,

    //ignore oneline comments like this one
    #[regex(r"//[^\n]*", logos::skip)]
    Comment,

    //Operators
    #[token("**")]
    Expon,

    #[token("*")]
    Star,

    #[token("==")]
    EqualsOperator,

    #[token("=")]
    AssignmentOperator,

    #[token("+")]
    Plus,

    #[token("%")]
    Modulo,

    #[token("-")]
    Minus,

    #[token("/")]
    Slash,

    #[token("or")]
    LogicalOr,

    #[token("and")]
    LogicalAnd,

    //Constants
    #[regex("[0-9]+", priority = 2, callback = parse_integer)] //Priority above identifiers
    Integer(i32),

    #[regex(r"[0-9]+\.[0-9]+", priority = 2, callback = parse_double)]
    Doubleliteral(f64),

    //Keywords
    #[token("bool")]
    Boolean,

    #[token("int")]
    IntegerKeyword,

    #[token("double")]
    DoubleKeyword,

    #[token("string")]
    String,

    #[token("table")]
    Table,

    #[token("row")]
    Row,

    #[token("pipe")]
    Pipe,

    #[token("fn")]
    Function,

    #[token("return")]
    Return,

    #[token("var")]
    Var,

    #[token("const")]
    Constant,

    #[token("null")]
    Null,

    #[token("true")]
    True,

    #[token("false")]
    False,

    #[token("if")]
    If,

    #[token("else")]
    Else,

    #[token("while")]
    While,

    #[token("for")]
    For,

    #[token("in")]
    In,

    //Punctuators
    #[token(";")]
    Semicolon,

    #[token(",")]
    Comma,

    #[token("(")]
    Openparan,

    #[token(")")]
    Closeparan,

    #[token("{")]
    Opencurlybracket,

    #[token("}")]
    Closecurlybracket,

    #[token("[")]
    Opensquarebracket,

    #[token("]")]
    Closesquarebracket,

    #[token("<")]
    LeftAngle,

    #[token(">")]
    RightAngle,

    #[token("<=")]
    LessThanOrEqual,

    #[token(">=")]
    GreaterThanOrEqual,

    //Special chars
    #[token("!")]
    ExclamationMark,

    #[token(".")]
    Dot,

    // Identifiers variables, or function names
    #[regex("[a-zA-Z_][a-zA-Z_]*", |lex| lex.slice().to_string())]
    Identifier(String),

    //Literals
    #[regex(r#""([^"\\]|\\.)*""#, callback = parse_string)] //Things like "Hello"
    Stringliteral(String),
}

fn parse_integer(lex: &mut logos::Lexer<Token>) -> i32 {
    lex.slice().parse().unwrap()
}

fn parse_double(lex: &mut logos::Lexer<Token>) -> f64 {
    lex.slice().parse().unwrap()
}

fn parse_string(lex: &mut logos::Lexer<Token>) -> String {
    let content = lex.slice();
    content[1..content.len() - 1].to_string() // Strip the quotes
}

//Unit tests for lexer
#[cfg(test)]
mod tests {
    use super::*; //this is for importing names from outer scope
    use logos::Logos;

    //Careful! We return Result<Token
    #[test]
    fn test_for_integers_and_doubles() {
        let mut lexer = Token::lexer("5000 3.1415926535");

        assert_eq!(lexer.next(), Some(Ok(Token::Integer(5000))));
        assert_eq!(lexer.next(), Some(Ok(Token::Doubleliteral(3.1415926535))));
    }

    #[test]
    fn test_for_operators() {
        //We return Token
        let mut lexer = Token::lexer("** * / + - == = % and or");

        assert_eq!(lexer.next(), Some(Ok(Token::Expon)));
        assert_eq!(lexer.next(), Some(Ok(Token::Star)));
        assert_eq!(lexer.next(), Some(Ok(Token::Slash)));
        assert_eq!(lexer.next(), Some(Ok(Token::Plus)));
        assert_eq!(lexer.next(), Some(Ok(Token::Minus)));
        assert_eq!(lexer.next(), Some(Ok(Token::EqualsOperator)));
        assert_eq!(lexer.next(), Some(Ok(Token::AssignmentOperator)));
        assert_eq!(lexer.next(), Some(Ok(Token::Modulo)));
        assert_eq!(lexer.next(), Some(Ok(Token::LogicalAnd)));
        assert_eq!(lexer.next(), Some(Ok(Token::LogicalOr)));
    }

    #[test]
    fn test_for_specialchars() {
        let mut lexer = Token::lexer("!");
        assert_eq!(lexer.next(), Some(Ok(Token::ExclamationMark)));
    }

    #[test]
    fn test_for_keywords() {
        let mut lexer = Token::lexer(
            "bool int double string table row pipe fn return var const null true false if else while for",
        );

        assert_eq!(lexer.next(), Some(Ok(Token::Boolean)));
        assert_eq!(lexer.next(), Some(Ok(Token::IntegerKeyword)));
        assert_eq!(lexer.next(), Some(Ok(Token::DoubleKeyword)));
        assert_eq!(lexer.next(), Some(Ok(Token::String)));
        assert_eq!(lexer.next(), Some(Ok(Token::Table)));
        assert_eq!(lexer.next(), Some(Ok(Token::Row)));
        assert_eq!(lexer.next(), Some(Ok(Token::Pipe)));
        assert_eq!(lexer.next(), Some(Ok(Token::Function)));
        assert_eq!(lexer.next(), Some(Ok(Token::Return)));
        assert_eq!(lexer.next(), Some(Ok(Token::Var)));
        assert_eq!(lexer.next(), Some(Ok(Token::Constant)));
        assert_eq!(lexer.next(), Some(Ok(Token::Null)));
        assert_eq!(lexer.next(), Some(Ok(Token::True)));
        assert_eq!(lexer.next(), Some(Ok(Token::False)));
        assert_eq!(lexer.next(), Some(Ok(Token::If)));
        assert_eq!(lexer.next(), Some(Ok(Token::Else)));
        assert_eq!(lexer.next(), Some(Ok(Token::While)));
        assert_eq!(lexer.next(), Some(Ok(Token::For)));
    }

    #[test]
    fn test_for_punctuators() {
        let mut lexer = Token::lexer("; , ( ) { } [ ] < >");
        assert_eq!(lexer.next(), Some(Ok(Token::Semicolon)));
        assert_eq!(lexer.next(), Some(Ok(Token::Comma)));
        assert_eq!(lexer.next(), Some(Ok(Token::Openparan)));
        assert_eq!(lexer.next(), Some(Ok(Token::Closeparan)));
        assert_eq!(lexer.next(), Some(Ok(Token::Opencurlybracket)));
        assert_eq!(lexer.next(), Some(Ok(Token::Closecurlybracket)));
        assert_eq!(lexer.next(), Some(Ok(Token::Opensquarebracket)));
        assert_eq!(lexer.next(), Some(Ok(Token::Closesquarebracket)));
        assert_eq!(lexer.next(), Some(Ok(Token::LeftAngle)));
        assert_eq!(lexer.next(), Some(Ok(Token::RightAngle)));
    }

    #[test]
    fn test_for_whitespace() {
        let mut lexer = Token::lexer("                  ");
        assert_eq!(lexer.next(), None);
    }

    #[test]
    fn test_for_string_literals() {
        let mut lexer =
            Token::lexer("\"Hi, my name is Wrench! Pleased to make your acquaintance\"");

        assert_eq!(
            lexer.next(),
            Some(Ok(Token::Stringliteral(
                "Hi, my name is Wrench! Pleased to make your acquaintance".to_string()
            )))
        );
    }

    #[test]
    fn test_for_identifiers() {
        let mut lexer = Token::lexer("my_first_variable_name");
        assert_eq!(
            lexer.next(),
            Some(Ok(Token::Identifier("my_first_variable_name".to_string())))
        );
    }

    #[test]
    fn test_identifier_with_operator() {
<<<<<<< HEAD
        let mut lexer = Token::lexer("ident*ifier");
        assert_eq!(
            lexer.next(),
            Some(Ok(Token::Identifier("ident".to_string())))
        );
        assert_eq!(lexer.next(), Some(Ok(Token::Star)));
        assert_eq!(
            lexer.next(),
            Some(Ok(Token::Identifier("ifier".to_string())))
        );
    }

=======
        let mut lexer = Token::lexer("indent*ifier");
        assert_eq!(lexer.next(), Some(Ok(Token::Identifier("ident".to_string()))));
        assert_eq!(lexer.next(), Some(Ok(Token::Star)));
        assert_eq!(lexer.next(), Some(Ok(Token::Identifier("ifier".to_string()))));
    }


>>>>>>> 48d07fa2
    #[test]
    fn invalid_input() {
        let mut lexer = Token::lexer("@ £ §");
        assert_eq!(lexer.next(), Some(Err(())));
        assert_eq!(lexer.next(), Some(Err(())));
        assert_eq!(lexer.next(), Some(Err(())));
    }
}<|MERGE_RESOLUTION|>--- conflicted
+++ resolved
@@ -282,7 +282,6 @@
 
     #[test]
     fn test_identifier_with_operator() {
-<<<<<<< HEAD
         let mut lexer = Token::lexer("ident*ifier");
         assert_eq!(
             lexer.next(),
@@ -294,16 +293,6 @@
             Some(Ok(Token::Identifier("ifier".to_string())))
         );
     }
-
-=======
-        let mut lexer = Token::lexer("indent*ifier");
-        assert_eq!(lexer.next(), Some(Ok(Token::Identifier("ident".to_string()))));
-        assert_eq!(lexer.next(), Some(Ok(Token::Star)));
-        assert_eq!(lexer.next(), Some(Ok(Token::Identifier("ifier".to_string()))));
-    }
-
-
->>>>>>> 48d07fa2
     #[test]
     fn invalid_input() {
         let mut lexer = Token::lexer("@ £ §");
