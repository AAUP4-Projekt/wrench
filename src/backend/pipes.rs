--- conflicted
+++ resolved
@@ -273,10 +273,8 @@
     }
 }
 
-<<<<<<< HEAD
 //Represents the functions that are called after the initial expression.
 //A new thread is created for each pipe with input from the thread before and the result is passed to the next pipe
-=======
 pub fn evaluate_pipes(
     expr: Box<Expr>,
     function_name: String,
@@ -325,7 +323,6 @@
     ExpressionValue::Table(Rc::new(RefCell::new(table)))
 }
 
->>>>>>> e5fde7d2
 fn pipe_middle_map(
     pipe: SimplePipe,
     receiver: mpsc::Receiver<Row>,
@@ -410,9 +407,7 @@
     }
 }
 
-<<<<<<< HEAD
 //Wrench library function async_import for importing a table from a CSV file in another thread one row at a time
-=======
 fn pipe_rollout(
     expr: Box<Expr>,
     function_name: String,
@@ -454,7 +449,6 @@
     }
 }
 
->>>>>>> e5fde7d2
 //Imports a CSV file one row at a time and sends it to the next pipe
 fn pipe_import(args: Vec<PipeValue>, sender: mpsc::Sender<Row>) {
     let name = if let PipeValue::String(s) = args[0].clone() {
