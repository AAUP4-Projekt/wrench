--- conflicted
+++ resolved
@@ -25,19 +25,10 @@
     evaluate_statement(input, &mut env);
 }
 
-<<<<<<< HEAD
 //Evaluate S in Stmt
-fn evaluate_statement(
-    statement: Box<Statement>,
-    env: &mut Vec<Vec<EnvironmentCell>>,
-) -> StatementValue {
-    match *statement {
-        //Matches D
-=======
-//Evaluate single statement
 fn evaluate_statement(statement: Statement, env: &mut Vec<Vec<EnvironmentCell>>) -> StatementValue {
+  //Matches D
     match statement {
->>>>>>> e5fde7d2
         Statement::Declaration(declaration) => {
             evaluate_declaration(declaration, env);
             StatementValue::None
@@ -216,14 +207,10 @@
             let right = evaluate_expression(*e2, env);
             evaluate_operation(left, op, right)
         }
-<<<<<<< HEAD
+
         //Matches x
-        Expr::Identifier(ref name) => match env_get(env, &name) {
-            EnvironmentCell::Variable(_, value) => value,
-=======
         Expr::Identifier(ref name) => match env_get(env, name) {
             EnvironmentCell::Variable(_, ref value) => value.clone(),
->>>>>>> e5fde7d2
             EnvironmentCell::Function(..) => {
                 panic!("Interpretation error: Function identifier not allowed as expression")
             }
@@ -354,9 +341,7 @@
     }
 }
 
-<<<<<<< HEAD
 //Evaluate o in Op
-=======
 pub fn evaluate_function_call(
     name: String,
     args: Vec<ExpressionValue>,
@@ -419,7 +404,6 @@
     }
 }
 
->>>>>>> e5fde7d2
 fn evaluate_operation(
     left: ExpressionValue,
     operator: Operator,
