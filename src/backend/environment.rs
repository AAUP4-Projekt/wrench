use core::panic;

use crate::frontend::ast::{Parameter, Statement, TypeConstruct};
use std::cell::RefCell;
use std::rc::Rc;

use super::table::{Row, Table};

/*
 * This file deals with creating and managing the runtime environment
 */

// Represents a function in the Wrench language, with it's closure that represents the functions in the environment at the time of declaration
#[derive(Clone)]
pub struct WrenchFunction {
    pub return_type: TypeConstruct,
    pub name: String,
    pub parameters: Vec<Parameter>,
    pub body: Box<Statement>,
    pub closure: Vec<WrenchFunction>,
}

impl WrenchFunction {
    pub fn new(
        return_type: TypeConstruct,
        name: String,
        parameters: Vec<Parameter>,
        body: Box<Statement>,
        closure: Vec<WrenchFunction>,
    ) -> Self {
        WrenchFunction {
            return_type,
            name,
            parameters,
            body,
            closure,
        }
    }

    //Convert closure to environment
    pub fn get_closure_as_env(&self) -> Vec<Vec<EnvironmentCell>> {
        let mut env = env_new();
        env_expand_scope(&mut env);
        for function in self.closure.iter() {
            env_add(&mut env, EnvironmentCell::Function(function.clone()));
        }
        env
    }
}

<<<<<<< HEAD
//Helper function to convert the environment to a closure
pub fn env_to_closure(env: &Vec<Vec<EnvironmentCell>>) -> Vec<WrenchFunction> {
=======
pub fn env_to_closure(env: &[Vec<EnvironmentCell>]) -> Vec<WrenchFunction> {
>>>>>>> e5fde7d2
    let mut closure = Vec::new();
    for scope in env.iter() {
        for declaration in scope.iter() {
            if let EnvironmentCell::Function(function) = declaration {
                closure.push(function.clone());
            }
        }
    }
    closure
}

// Represents the value of an evaluated expression in the Wrench language
#[derive(Clone, Debug)]
pub enum ExpressionValue {
    Number(i32),
    Double(f64),
    String(String),
    Bool(bool),
    Table(Rc<RefCell<Table>>),
    Row(Row),
    Array(Vec<ExpressionValue>),
    Null,
}

//Represents the value of a statement in the Wrench language. Either the statement returns something or nothing
#[derive(Debug)]
pub enum StatementValue {
    None,
    Return(ExpressionValue),
}

//Represents a cell in the environment. Only variables and functions can be defined and stored in the environment
#[derive(Clone)]
pub enum EnvironmentCell {
    Variable(String, ExpressionValue),
    Function(WrenchFunction),
}

//Helper function to retrieve a referrence to an environment cell from an environment. Returns None if the cell is not found
pub fn env_get_optional<'a>(
    env: &'a mut [Vec<EnvironmentCell>],
    name: &str,
) -> Option<&'a mut EnvironmentCell> {
    for scope in env.iter_mut().rev() {
        for declaration in scope.iter_mut() {
            match declaration {
                EnvironmentCell::Variable(var_name, _) => {
                    if var_name == name {
                        return Some(declaration);
                    }
                }
                EnvironmentCell::Function(function) => {
                    if function.name == name {
                        return Some(declaration);
                    }
                }
            }
        }
    }
    None
}

//Helper function to create a new environment
pub fn env_new() -> Vec<Vec<EnvironmentCell>> {
    Vec::new()
}

<<<<<<< HEAD
//Helper function to retrieve a referrence to an environment cell from an environment. Panics if the cell is not found
pub fn env_get(env: &Vec<Vec<EnvironmentCell>>, name: &str) -> EnvironmentCell {
    let mut env_mut = env.clone();
    if let Some(value) = env_get_optional(&mut env_mut, name) {
        return value.clone();
=======
pub fn env_get(env: &[Vec<EnvironmentCell>], name: &str) -> EnvironmentCell {
    for scope in env.iter().rev() {
        for declaration in scope.iter() {
            match declaration {
                EnvironmentCell::Variable(var_name, value) if var_name == name => {
                    return EnvironmentCell::Variable(var_name.clone(), value.clone());
                }
                EnvironmentCell::Function(function) if function.name == name => {
                    return EnvironmentCell::Function(function.clone());
                }
                _ => {}
            }
        }
>>>>>>> e5fde7d2
    }
    panic!(
        "Interpretation error. The identifier '{:?}' not found",
        name
    );
}

<<<<<<< HEAD
//Helper function to add a new environment cell to the environment. Panics if the cell is already declared
pub fn env_add(env: &mut Vec<Vec<EnvironmentCell>>, declaration: EnvironmentCell) {
=======
pub fn env_add(env: &mut [Vec<EnvironmentCell>], declaration: EnvironmentCell) {
>>>>>>> e5fde7d2
    let name = match &declaration {
        EnvironmentCell::Variable(var_name, _) => var_name,
        EnvironmentCell::Function(function) => function.name.as_str(),
    };

    if env_get_optional(env, name).is_some() {
        panic!(
            "Interpretation error. The identifier '{:?}' is already declared",
            name
        );
    }

    env.last_mut().unwrap().push(declaration);
}

<<<<<<< HEAD
//Helper function to update an environment cell in the environment. Panics if the cell is not found
pub fn env_update(env: &mut Vec<Vec<EnvironmentCell>>, name: &str, expression: ExpressionValue) {
=======
pub fn env_update(env: &mut [Vec<EnvironmentCell>], name: &str, expression: ExpressionValue) {
>>>>>>> e5fde7d2
    if let Some(existing_declaration) = env_get_optional(env, name) {
        match existing_declaration {
            EnvironmentCell::Variable(_, var_expr) => {
                *var_expr = expression;
            }
            _ => {
                panic!("Interpretation error. Only variables can be reassgined");
            }
        }
        return;
    }
    panic!(
        "Interpretation error. The identifier '{:?}' not found in the environment",
        name
    );
}

pub fn env_expand_scope(env: &mut Vec<Vec<EnvironmentCell>>) {
    env.push(Vec::new());
}

pub fn env_shrink_scope(env: &mut Vec<Vec<EnvironmentCell>>) {
    env.pop();
}<|MERGE_RESOLUTION|>--- conflicted
+++ resolved
@@ -48,12 +48,8 @@
     }
 }
 
-<<<<<<< HEAD
 //Helper function to convert the environment to a closure
-pub fn env_to_closure(env: &Vec<Vec<EnvironmentCell>>) -> Vec<WrenchFunction> {
-=======
 pub fn env_to_closure(env: &[Vec<EnvironmentCell>]) -> Vec<WrenchFunction> {
->>>>>>> e5fde7d2
     let mut closure = Vec::new();
     for scope in env.iter() {
         for declaration in scope.iter() {
@@ -121,13 +117,7 @@
     Vec::new()
 }
 
-<<<<<<< HEAD
 //Helper function to retrieve a referrence to an environment cell from an environment. Panics if the cell is not found
-pub fn env_get(env: &Vec<Vec<EnvironmentCell>>, name: &str) -> EnvironmentCell {
-    let mut env_mut = env.clone();
-    if let Some(value) = env_get_optional(&mut env_mut, name) {
-        return value.clone();
-=======
 pub fn env_get(env: &[Vec<EnvironmentCell>], name: &str) -> EnvironmentCell {
     for scope in env.iter().rev() {
         for declaration in scope.iter() {
@@ -141,7 +131,6 @@
                 _ => {}
             }
         }
->>>>>>> e5fde7d2
     }
     panic!(
         "Interpretation error. The identifier '{:?}' not found",
@@ -149,12 +138,8 @@
     );
 }
 
-<<<<<<< HEAD
 //Helper function to add a new environment cell to the environment. Panics if the cell is already declared
-pub fn env_add(env: &mut Vec<Vec<EnvironmentCell>>, declaration: EnvironmentCell) {
-=======
 pub fn env_add(env: &mut [Vec<EnvironmentCell>], declaration: EnvironmentCell) {
->>>>>>> e5fde7d2
     let name = match &declaration {
         EnvironmentCell::Variable(var_name, _) => var_name,
         EnvironmentCell::Function(function) => function.name.as_str(),
@@ -170,12 +155,8 @@
     env.last_mut().unwrap().push(declaration);
 }
 
-<<<<<<< HEAD
 //Helper function to update an environment cell in the environment. Panics if the cell is not found
-pub fn env_update(env: &mut Vec<Vec<EnvironmentCell>>, name: &str, expression: ExpressionValue) {
-=======
 pub fn env_update(env: &mut [Vec<EnvironmentCell>], name: &str, expression: ExpressionValue) {
->>>>>>> e5fde7d2
     if let Some(existing_declaration) = env_get_optional(env, name) {
         match existing_declaration {
             EnvironmentCell::Variable(_, var_expr) => {
